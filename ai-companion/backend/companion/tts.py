"""Text to speech helper built on pyttsx3 with speed presets."""
from __future__ import annotations

import concurrent.futures
import threading
from concurrent.futures import Future
from typing import List, Optional

import pyttsx3

from .utils.logging_setup import get_logger

logger = get_logger(__name__)

_SPEED_MODES = {
    "battle": 40,
    "dialog": 10,
    "menu": 0,
    "map": 0,
    "menu|map": 0,
}

_STOP_CHARS = set("。？！!?.,;；，…")


def init_tts(voice: Optional[str] = None) -> pyttsx3.Engine:
    """Create and configure a pyttsx3 engine."""

    engine = pyttsx3.init()
    if voice:
        try:
            engine.setProperty("voice", voice)
            logger.debug("TTS voice set to {voice}", voice=voice)
        except Exception as exc:  # pragma: no cover - defensive logging
            logger.warning("Failed to set requested voice {voice}: {error}", voice=voice, error=str(exc))
    return engine


class TextToSpeech:
    """Encapsulates pyttsx3 usage for asynchronous playback."""

    def __init__(self, voice: Optional[str] = None) -> None:
        self._engine = init_tts(voice)
        self._voice = voice
        self._base_rate = self._engine.getProperty("rate")
        self._rate_lock = threading.Lock()
        self._executor = concurrent.futures.ThreadPoolExecutor(max_workers=1, thread_name_prefix="tts")
        logger.debug(
            "TextToSpeech initialized",
            voice=voice,
            base_rate=self._base_rate,
        )

    def init_tts(self, voice: Optional[str] = None) -> None:
        """Reinitialize the engine, matching the public init_tts helper."""

        with self._rate_lock:
            self._engine = init_tts(voice or self._voice)
            self._voice = voice or self._voice
            self._base_rate = self._engine.getProperty("rate")
            logger.debug("TTS engine reinitialized", voice=self._voice, base_rate=self._base_rate)

    def speak(self, text: str, mode: str = "dialog") -> Future:
        """Queue text for playback and return a future for completion."""

        normalized = (text or "").strip()
        if not normalized:
            logger.trace("Skipping TTS for empty text")
            future: Future[None] = Future()
            future.set_result(None)
            return future

        mode_key = mode.lower().strip() or "dialog"
        logger.debug("Queueing speech", length=len(normalized), mode=mode_key)
        return self._executor.submit(self._run_playback, normalized, mode_key)

    def _run_playback(self, text: str, mode: str) -> None:
        try:
            rate = self._base_rate + _SPEED_MODES.get(mode, 0)
            chunks = self._chunk_text(text)
            with self._rate_lock:
                self._engine.setProperty("rate", rate)
                for chunk in chunks:
                    self._engine.say(chunk)
                self._engine.runAndWait()
        except Exception as exc:  # pragma: no cover - runtime safety
            logger.error("TTS playback failed", error=str(exc), mode=mode)
        finally:
            with self._rate_lock:
                self._engine.setProperty("rate", self._base_rate)

    def _chunk_text(self, text: str) -> List[str]:
        trimmed = text.strip()
        if len(trimmed) <= 24:
            return [trimmed]

        chunks: List[str] = []
        current: List[str] = []
        for char in trimmed:
            current.append(char)
            if len(current) >= 24 and (char in _STOP_CHARS or len(current) >= 32):
                segment = "".join(current).strip()
                if segment:
                    chunks.append(segment)
                current = []
        if current:
            segment = "".join(current).strip()
            if segment:
                chunks.append(segment)
        return chunks

    # Edge-TTS migration placeholder:
    # def speak_with_edge(self, text: str, voice: str = "zh-CN-XiaoxiaoNeural") -> Awaitable[None]:
    #     """Example signature for adopting edge-tts async playback."""
<<<<<<< HEAD
    #     raise NotImplementedError
=======
    #     raise NotImplementedError

*** End of File
>>>>>>> a08f26fb
<|MERGE_RESOLUTION|>--- conflicted
+++ resolved
@@ -112,10 +112,6 @@
     # Edge-TTS migration placeholder:
     # def speak_with_edge(self, text: str, voice: str = "zh-CN-XiaoxiaoNeural") -> Awaitable[None]:
     #     """Example signature for adopting edge-tts async playback."""
-<<<<<<< HEAD
-    #     raise NotImplementedError
-=======
     #     raise NotImplementedError
 
-*** End of File
->>>>>>> a08f26fb
+*** End of File